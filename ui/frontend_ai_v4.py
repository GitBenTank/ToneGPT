--- conflicted
+++ resolved
@@ -284,7 +284,6 @@
         
         bypass_d1 = st.checkbox("Bypass", value=not drive1.get('enabled', False), key="bypass_d1")
         if not bypass_d1 and drive1.get('enabled'):
-<<<<<<< HEAD
             # Get drive types from blocks data
             drive_types = ["None"]
             if "drive" in ai_generator.blocks_data:
@@ -295,20 +294,6 @@
             
             if sel_d1 != "None":
                 params = drive1.get('parameters', {})
-=======
-            # X/Y Channel Selection
-            if 'channels' in drive1:
-                current_ch = drive1.get('current_channel', 'A')
-                channel = st.selectbox("Channel", ["A", "B", "C", "D"], 
-                                     index=ord(current_ch) - ord('A'), key="d1_channel")
-                
-                # Show current channel info
-                ch_data = drive1['channels'][channel]
-                st.selectbox("Drive Type", [ch_data['type']], index=0, key="d1_type", disabled=True)
-                
-                # Parameters for current channel
-                params = ch_data.get('parameters', {})
->>>>>>> 82cdcc11
                 gain = st.slider("Gain", 0.0, 10.0, params.get('gain', 5.0), key="d1_gain")
                 level = st.slider("Level", 0.0, 10.0, params.get('level', 5.0), key="d1_level")
                 tone_param = st.slider("Tone", 0.0, 10.0, params.get('tone', 5.0), key="d1_tone")
